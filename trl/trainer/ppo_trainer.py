# Copyright 2022 The HuggingFace Team. All rights reserved.
#
# Licensed under the Apache License, Version 2.0 (the "License");
# you may not use this file except in compliance with the License.
# You may obtain a copy of the License at
#
#     http://www.apache.org/licenses/LICENSE-2.0
#
# Unless required by applicable law or agreed to in writing, software
# distributed under the License is distributed on an "AS IS" BASIS,
# WITHOUT WARRANTIES OR CONDITIONS OF ANY KIND, either express or implied.
# See the License for the specific language governing permissions and
# limitations under the License.
import inspect
import logging
import os
import random
import time
import warnings
from typing import List, Optional, Union

import datasets
import torch
from accelerate import Accelerator
from datasets import Dataset
from huggingface_hub import whoami
from packaging import version
from torch.optim import Adam
from transformers import DataCollatorForLanguageModeling, PreTrainedTokenizer, PreTrainedTokenizerFast

from ..core import (
    WANDB_PADDING,
    clip_by_value,
    convert_to_scalar,
    entropy_from_logits,
    flatten_dict,
    logprobs_from_logits,
    set_seed,
    stack_dicts,
    stats_to_np,
    whiten,
)
from ..models import SUPPORTED_ARCHITECTURES, PreTrainedModelWrapper, create_reference_model
from . import AdaptiveKLController, BaseTrainer, FixedKLController, PPOConfig


MODEL_CARD_TEMPLATE = """---
license: apache-2.0
tags:
- trl
- transformers
- reinforcement-learning
---

# {model_name}

This is a [TRL language model](https://github.com/lvwerra/trl) that has been fine-tuned with reinforcement learning to
 guide the model outputs according to a value, function, or human feedback. The model can be used for text generation.

## Usage

To use this model for inference, first install the TRL library:

```bash
python -m pip install trl
```

You can then generate text as follows:

```python
from transformers import pipeline

generator = pipeline("text-generation", model="{model_id}")
outputs = generator("Hello, my llama is cute")
```

If you want to use the model for training or to obtain the outputs from the value head, load the model as follows:

```python
from transformers import AutoTokenizer
from trl import AutoModelForCausalLMWithValueHead

tokenizer = AutoTokenizer.from_pretrained("{model_id}")
model = AutoModelForCausalLMWithValueHead.from_pretrained("{model_id}")

inputs = tokenizer("Hello, my llama is cute", return_tensors="pt")
outputs = model(**inputs, labels=inputs["input_ids"])
```
"""


class PPOTrainer(BaseTrainer):
    """
    The PPOTrainer uses Proximal Policy Optimization to optimise language models.
    Note, this trainer is heavily inspired by the original OpenAI learning to summarize work here:
    https://github.com/openai/summarize-from-feedback

    Attributes:
        **config** (`PPOConfig`) -- Configuration object for PPOTrainer. Check the documentation of `PPOConfig` for more
         details.
        **model** (`PreTrainedModelWrapper`) -- Model to be optimized, Hugging Face transformer model with a value head.
            Check the documentation of `PreTrainedModelWrapper` for more details.
        **ref_model** (`PreTrainedModelWrapper`, *optional*) -- Reference model to be used for KL penalty, Hugging Face
            transformer model with a casual language modelling head. Check the documentation of `PreTrainedModelWrapper`
            for more details. If no reference model is provided, the trainer will create a reference model with the same
             architecture as the model to be optimized with shared layers.
        **tokenizer** (`Union[PreTrainedTokenizer, PreTrainedTokenizerFast]`) -- Tokenizer to be used for encoding the
            data. Check the documentation of `transformers.PreTrainedTokenizer` and
            `transformers.PreTrainedTokenizerFast` for more details.
        **dataset** (Union[`torch.utils.data.Dataset`, `datasets.Dataset`], *optional*) -- PyTorch dataset or Hugging
            Face dataset. This is used to create a PyTorch dataloader. If no dataset is provided, the dataloader must be
             created outside the trainer users needs to design their own dataloader and make sure the batch
            size that is used is the same as the one specified in the configuration object.
        **optimizer** (`torch.optim.Optimizer`, *optional*) -- Optimizer to be used for training. If no optimizer is
            provided, the trainer will create an Adam optimizer with the learning rate specified in the configuration
            object.
        **data_collator** (DataCollatorForLanguageModeling, *optional*) -- Data collator to be used for training and
            passed along the dataloader
        **num_shared_layers** (int, *optional*) -- Number of layers to be shared between the model and the reference
            model, if no reference model is passed. If no number is provided, all the layers will be shared.
        **lr_scheduler** (`torch.optim.lr_scheduler`, *optional*) -- Learning rate scheduler to be used for training.
    """

    def __init__(
        self,
        config: PPOConfig = None,
        model: PreTrainedModelWrapper = None,
        ref_model: PreTrainedModelWrapper = None,
        tokenizer: Union[PreTrainedTokenizer, PreTrainedTokenizerFast] = None,
        dataset: Optional[Union[torch.utils.data.Dataset, Dataset]] = None,
        optimizer: Optional[torch.optim.Optimizer] = None,
        data_collator=None,
        num_shared_layers: Optional[int] = None,
        lr_scheduler: Optional[torch.optim.lr_scheduler._LRScheduler] = None,
    ):
        """
        Initialize PPOTrainer.

        Args:
            config (`PPOConfig`):
                Configuration object for PPOTrainer. Check the documentation of `PPOConfig` for more details.
            model (`PreTrainedModelWrapper`):
                Hugging Face transformer model with a value head.
            ref_model (`PreTrainedModelWrapper`):
                Hugging Face transformer model with a casual language modelling head. Used for KL penalty
            tokenizer (`transformers.PreTrainedTokenizer`):
                Hugging Face tokenizer
            dataset (Union[`torch.utils.data.Dataset`, `datasets.Dataset`], *optional*):
                PyTorch dataset or Hugging Face dataset. If a Hugging Face dataset is passed, the dataset
                will be preprocessed by removing the columns that are not used by the model. If none is passed,
                a warning will be raised in a multi-GPU setting.
            optimizer (Optional[`torch.optim.Optimizer`]):
                Optimizer used for training. If `None`, the `Adam` is used as default.
            data_collator (Optional[function]):
                Data collator function.
            num_shared_layers (Optional[int]):
                Number of shared layers between the model and the reference model. If `None`, all layers are shared.
                used only if `ref_model` is `None`.
            lr_scheduler (Optional[`torch.optim.lr_scheduler`]):
                Learning rate scheduler used for training.
        """
        super().__init__(config)

        # initial seed for reproducible experiments
        set_seed(config.seed)

        # Step 0: check positional arguments validity
        if not isinstance(config, PPOConfig):
            raise ValueError(f"config must be a PPOConfig, got {type(config)}")
        if not isinstance(tokenizer, (PreTrainedTokenizer, PreTrainedTokenizerFast)):
            raise ValueError(
                f"tokenizer must be a PreTrainedTokenizer or PreTrainedTokenizerFast, got {type(tokenizer)}"
            )
        if not isinstance(model, PreTrainedModelWrapper):
            raise ValueError(
                f"model must be a PreTrainedModelWrapper, got {type(model)} - supported architectures are: {SUPPORTED_ARCHITECTURES}"
            )
        # Step 1: Initialize Accelerator
        self.accelerator = Accelerator(log_with=config.log_with, **config.accelerator_kwargs)
        self.accelerator.init_trackers(config.tracker_project_name, config=config.to_dict(), **config.tracker_kwargs)

        self.model = model
        self.is_encoder_decoder = hasattr(self.model, "is_encoder_decoder")

        if isinstance(ref_model, PreTrainedModelWrapper):
            self.ref_model = ref_model
            if num_shared_layers is not None:
                warnings.warn(
                    "num_shared_layers is ignored when ref_model is provided. Two different models are used for the "
                    "model and the reference model and no layers are shared.",
                    UserWarning,
                )
        elif ref_model is None:
            self.ref_model = create_reference_model(self.model, num_shared_layers=num_shared_layers)
        else:
            raise ValueError(
                f"ref_model must be a PreTrainedModelWrapper or `None`, got {type(ref_model)} - supported "
                f"architectures are: {SUPPORTED_ARCHITECTURES} "
            )

        if not (isinstance(tokenizer, PreTrainedTokenizer) or isinstance(tokenizer, PreTrainedTokenizerFast)):
            raise ValueError(
                "tokenizer must be a transformers.PreTrainedTokenizer or transformers.PreTrainedTokenizerFast"
            )
        self.tokenizer = tokenizer

        if dataset is not None and not (isinstance(dataset, torch.utils.data.Dataset) or isinstance(dataset, Dataset)):
            raise ValueError("dataloader must be a torch.utils.data.Dataset or datasets.Dataset")
        elif dataset is None:
            warnings.warn(
                "No dataset is provided. Make sure to set config.batch_size to the correct value before training.",
                UserWarning,
            )
        self.dataset = dataset
        self._signature_columns = None
        if self.dataset is not None:
            self.dataloader = self.prepare_dataloader(self.dataset, data_collator)
        elif self.dataset is None and self.accelerator.num_processes > 1:
            warnings.warn(
                "No dataset is provided. In a multi-GPU setting, this will lead to an error. You should",
                " prepare your dataloader yourself with `dataloader = ppo_trainer.accelerator.prepare(dataloader)`",
                " and using `torch.utils.data.DataLoader`, or pass a dataset to the `PPOTrainer`. Please ",
                " refer to the documentation for more details.",
                UserWarning,
            )
            self.dataloader = None
        else:
            self.dataloader = None

        # Step 3: Initialize optimizer and data collator
        self.data_collator = DataCollatorForLanguageModeling(self.tokenizer, mlm=False)
        if optimizer is None:
            self.optimizer = Adam(self.model.parameters(), lr=self.config.learning_rate)
        else:
            self.optimizer = optimizer

        self.lr_scheduler = lr_scheduler
        if self.lr_scheduler is not None:
            if not isinstance(self.lr_scheduler, torch.optim.lr_scheduler._LRScheduler):
                raise ValueError("lr_scheduler must be a torch.optim.lr_scheduler._LRScheduler")

        if self.config.adap_kl_ctrl:
            self.kl_ctl = AdaptiveKLController(self.config.init_kl_coef, self.config.target, self.config.horizon)
        else:
            self.kl_ctl = FixedKLController(self.config.init_kl_coef)

        (
            self.model,
            self.ref_model,
            self.optimizer,
            self.data_collator,
            self.dataloader,
            self.lr_scheduler,
        ) = self.accelerator.prepare(
            self.model, self.ref_model, self.optimizer, self.data_collator, self.dataloader, self.lr_scheduler
        )

        # In a distributed setup, only logging needs to be performed on the main process
        # check: https://pytorch.org/docs/stable/generated/torch.nn.parallel.DistributedDataParallel.html
        # or: https://discuss.pytorch.org/t/use-distributed-data-parallel-correctly/82500/11
        self.is_distributed = self.accelerator.distributed_type == "MULTI_GPU"

        # init the current step
        self.current_step = 0

        # init wandb on the main process:
        if self.accelerator.is_main_process and self.config.log_with == "wandb":
            import wandb

            wandb.watch(self.model, log="all")

        if self.config.forward_batch_size > 1 and (self.is_encoder_decoder or self.tokenizer.padding_side == "left"):
            # warn users that this is not well supported yet
            logging.warning(
                "Forward batch size > 1 is not well supported yet for encoder-decoder models and when using `tokenizer.padding_side='left'`. This can lead to unexpected behaviour."
                " therefore, we recommend using forward_batch_size=1."
            )

    def _filter_kwargs(self, kwargs, target_func):
        """
        filter the keyword arguments that are supported by the target function.

        Args:
            kwargs (dict):
                Keyword arguments
            target_func (function):
                Target function
        """
        return {k: v for k, v in kwargs.items() if k in inspect.signature(target_func).parameters.keys()}

    def prepare_dataloader(self, dataset: Union[torch.utils.data.Dataset, Dataset], data_collator=None):
        """
        Prepare the dataloader for training.

        Args:
            dataset (Union[`torch.utils.data.Dataset`, `datasets.Dataset`]):
                PyTorch dataset or Hugging Face dataset. If a Hugging Face dataset is passed, the dataset
                will be preprocessed by removing the columns that are not used by the model.
            data_collator (Optional[function]):
                Data collator function.

        Returns:
            `torch.utils.data.DataLoader`: PyTorch dataloader
        """
        if isinstance(dataset, Dataset):
            dataset = self._remove_unused_columns(dataset)
        dataloader = torch.utils.data.DataLoader(
            dataset,
            batch_size=self.config.batch_size,
            collate_fn=data_collator,
            shuffle=True,
        )
        return dataloader

    # Adapted from transformers.Trainer._set_signature_columns_if_needed
    def _set_signature_columns_if_needed(self):
        if self._signature_columns is None:
            # Inspect model forward signature to keep only the arguments it accepts.
            signature = inspect.signature(self.model.forward)
            self._signature_columns = list(signature.parameters.keys())
            # label => sentiment | we need query and response for logging purpose
            self._signature_columns += list(set(["label", "query", "response"]))

    # Adapted from transformers.Trainer._remove_unused_columns
    def _remove_unused_columns(self, dataset: "Dataset"):
        if not self.config.remove_unused_columns:
            return dataset
        self._set_signature_columns_if_needed()
        signature_columns = self._signature_columns

        ignored_columns = list(set(dataset.column_names) - set(signature_columns))

        columns = [k for k in signature_columns if k in dataset.column_names]

        if version.parse(datasets.__version__) < version.parse("1.4.0"):
            dataset.set_format(
                type=dataset.format["type"], columns=columns, format_kwargs=dataset.format["format_kwargs"]
            )
            return dataset
        else:
            return dataset.remove_columns(ignored_columns)

    def generate(self, query_tensor: torch.Tensor, **generation_kwargs):
        """
        Generate response with the model given the query tensor.
        call the `generate` method of the model.

        Args:
            query_tensor (`torch.LongTensor`):
                A tensor of shape (`batch_size`, `seq_len`) containing query tokens.
            generation_kwargs (dict[str, Any]):
                Keyword arguments for generation.

        Returns:
            `torch.LongTensor`: A tensor of shape (`batch_size`, `gen_len`) containing response tokens.
        """
        response = self.accelerator.unwrap_model(self.model).generate(
            query_tensor.unsqueeze(dim=0), **generation_kwargs
        )

        return response

    def _step_safety_checker(
        self,
        batch_size: int,
        queries: List[torch.LongTensor],
        responses: List[torch.LongTensor],
        scores: List[torch.FloatTensor],
    ):
        """
        Check if the input data is valid for training.

        Args:
            batch_size (int):
                Batch size from the config file.
            queries (List[`torch.LongTensor`]):
                List of tensors containing the encoded queries of shape (`query_length`)
            responses (List[`torch.LongTensor`]):
                List of tensors containing the encoded responses of shape (`response_length`)
            scores (List[`torch.FloatTensor`]):
                List of tensors containing the scores.
        Returns:
            `tuple`: The input processed data.
        """
        for name, tensor_list in zip(["queries", "responses", "scores"], [queries, responses, scores]):
            if not isinstance(tensor_list, list):
                raise ValueError(f"{name} must be a list of tensors - got {type(tensor_list)}")
            if not isinstance(tensor_list[0], torch.Tensor):
                raise ValueError(f"Elements in {name} must tensors - got {type(tensor_list[0])}")
            if batch_size is not None and len(tensor_list) != batch_size:
                raise ValueError(
                    f"Batch size ({batch_size}) does not match number of examples - but got {len(tensor_list)} for: {name}"
                )

        # add queries, scores and responses on the correct device
        queries = [tensor.to(self.accelerator.device) for tensor in queries]
        responses = [tensor.to(self.accelerator.device) for tensor in responses]
        scores = [tensor.to(self.accelerator.device) for tensor in scores]

        # squeeze scores if needed
        for i, score in enumerate(scores):
            if score.dim() > 1:
                raise ValueError(f"Scores must be 1-dimensional - got {score.dim()} for {score}")
            elif score.dim() == 1:
                scores[i] = score.squeeze()

        return queries, responses, scores

    def step(
        self,
        queries: List[torch.LongTensor],
        responses: List[torch.LongTensor],
        scores: List[torch.FloatTensor],
    ):
        """
        Run a PPO optimisation step given a list of queries, model responses, and rewards.

        Args:
            queries (List[`torch.LongTensor`]):
                List of tensors containing the encoded queries of shape (`query_length`)
            responses (List[`torch.LongTensor`]):
                List of tensors containing the encoded responses of shape (`response_length`)
            scores (List[`torch.FloatTensor`]):
                List of tensors containing the scores.

        Returns:
            `dict[str, Any]`: A summary of the training statistics
        """
        bs = self.config.batch_size

        queries, responses, scores = self._step_safety_checker(bs, queries, responses, scores)

        timing = dict()
        t0 = time.time()

        t = time.time()

        logprobs, ref_logprobs, values = self.batched_forward_pass(queries, responses)
        timing["time/ppo/forward_pass"] = time.time() - t

        t = time.time()
        rewards, non_score_reward = self.compute_rewards(scores, logprobs, ref_logprobs)
        timing["time/ppo/compute_rewards"] = time.time() - t

        t = time.time()
        all_stats = []
        idxs = list(range(bs))
        for _ in range(self.config.ppo_epochs):
            random.shuffle(idxs)
            for i in range(bs):
                idx = idxs[i]
                train_stats = self.train_minibatch(
                    logprobs[idx].unsqueeze(0),
                    values[idx].unsqueeze(0),
                    rewards[idx].unsqueeze(0),
                    queries[idx].unsqueeze(0),
                    responses[idx].unsqueeze(0),
                    torch.cat([queries[idx], responses[idx]]).unsqueeze(0),
                )
                all_stats.append(train_stats)
        timing["time/ppo/optimize_step"] = time.time() - t

        t = time.time()
        train_stats = stack_dicts(all_stats)

        # reshape advantages/ratios such that they are not averaged.
        train_stats["policy/advantages"] = torch.flatten(train_stats["policy/advantages"]).unsqueeze(0)
        train_stats["policy/advantages"] = torch.nan_to_num(train_stats["policy/advantages"], WANDB_PADDING)
        train_stats["policy/ratio"] = torch.flatten(train_stats["policy/ratio"]).unsqueeze(0)

        stats = self.record_step_stats(
            scores=scores,
            logprobs=logprobs,
            ref_logprobs=ref_logprobs,
            non_score_reward=non_score_reward,
            train_stats=train_stats,
            kl_coef=self.kl_ctl.value,
        )
        # Gather/Reduce stats from all processes
        if self.is_distributed:
            stats = self.gather_stats(stats)
        stats = stats_to_np(stats)
        timing["time/ppo/calc_stats"] = time.time() - t
        stats["ppo/learning_rate"] = self.optimizer.param_groups[0]["lr"]

        # Update the KL control - multiply the batch_size by the number of processes
        self.kl_ctl.update(stats["objective/kl"], self.config.batch_size * self.accelerator.num_processes)

        # Log the total ppo time
        timing["time/ppo/total"] = time.time() - t0
        stats.update(timing)

        # post-process stats for tensorboard and other loggers
        if self.config.log_with != "wandb":
            stats = convert_to_scalar(stats)

        if self.lr_scheduler is not None:
            self.lr_scheduler.step()

        return stats

    def gather_stats(self, stats):
        """
        Gather stats from all processes. Useful in the context of distributed training.

        Args:
            stats (dict[str, Any]):
            a dictionary of stats to be gathered. The stats should contain torch tensors.

        Returns:
            `dict[str, Any]`: A dictionary of stats with the tensors gathered.
        """
        import torch.distributed as dist

        # Wait for all processes to finish
        dist.barrier()

        for k, v in stats.items():
            if isinstance(v, torch.Tensor):
                dist.all_reduce(v, dist.ReduceOp.SUM)
                v /= self.accelerator.num_processes
            stats[k] = v
        return stats

    def batched_forward_pass(
        self,
        queries: torch.Tensor,
        responses: torch.Tensor,
    ):
        """
        Calculate model outputs in multiple batches.

        Args:
            queries (`torch.LongTensor`):
                List of tensors containing the encoded queries, shape (`batch_size`, `query_length`)
            responses (`torch.LongTensor`):
                List of tensors containing the encoded responses, shape (`batch_size`, `response_length`)
        Returns:
            (tuple):
                - all_logprobs (`torch.FloatTensor`): Log probabilities of the responses,
                    shape (`batch_size`, `response_length`)
                - all_ref_logprobs (`torch.FloatTensor`): Log probabilities of the responses,
                    shape (`batch_size`, `response_length`)
                - all_values (`torch.FloatTensor`): Values of the responses, shape (`batch_size`, `response_length`)
        """
        bs = self.config.batch_size
        fbs = self.config.forward_batch_size
        all_logprobs = []
        all_ref_logprobs = []
        all_values = []

        for i in range(int(bs / fbs)):
            query_batch = queries[i * fbs : (i + 1) * fbs]
            response_batch = responses[i * fbs : (i + 1) * fbs]

            if self.is_encoder_decoder:
                input_ids = self.data_collator(query_batch)["input_ids"]
                decoder_input_ids = self.data_collator(response_batch)["input_ids"]

                input_kwargs = {
                    "input_ids": input_ids,
                    "decoder_input_ids": decoder_input_ids,
                }
            else:
                input_ids = self.data_collator([torch.cat([q, r]) for q, r in zip(query_batch, response_batch)])[
                    "input_ids"
                ]

                input_kwargs = {
                    "input_ids": input_ids,
                }

            with torch.no_grad():
                logits, _, v = self.model(**input_kwargs)
                ref_logits, _, _ = self.ref_model(**input_kwargs)

            if self.is_encoder_decoder:
                logprobs = logprobs_from_logits(logits[:, :-1, :], decoder_input_ids[:, 1:])
                ref_logprobs = logprobs_from_logits(ref_logits[:, :-1, :], decoder_input_ids[:, 1:])
            else:
                logprobs = logprobs_from_logits(logits[:, :-1, :], input_ids[:, 1:])
                ref_logprobs = logprobs_from_logits(ref_logits[:, :-1, :], input_ids[:, 1:])

            for j in range(fbs):
                if self.is_encoder_decoder:
                    # Decoder sentence starts always in the index 1 after padding in the Enc-Dec Models
                    start = 1
                    end = response_batch[j].shape[-1] - 1
                else:
                    start = len(query_batch[j]) - 1
                    end = len(query_batch[j]) + len(response_batch[j]) - 1

                if len(logprobs[j, start:end]) < 2:
                    raise ValueError("Responses are too short. Make sure they are at least 4 tokens long.")

                all_values.append(v[j, start:end])
                all_logprobs.append(logprobs[j, start:end])
                all_ref_logprobs.append(ref_logprobs[j, start:end])

        return all_logprobs, all_ref_logprobs, all_values

    def train_minibatch(
        self,
        old_logprobs: torch.FloatTensor,
        values: torch.FloatTensor,
        rewards: torch.FloatTensor,
        query: torch.LongTensor,
        response: torch.LongTensor,
        model_input: torch.LongTensor,
    ):
        """
        Train one PPO minibatch

        Args:
            logprobs (`torch.FloatTensor`):
                Log probabilities of the model, shape [batch_size, response_length]
            values (`torch.FloatTensor`):
                Values of the value head, shape [batch_size, response_length]
            rewards (`torch.FloatTensor`):
                Rewards from the reward model, shape [batch_size, response_length]
            query (`torch.LongTensor`):
                Encoded queries, shape [batch_size, query_length]
            response (`torch.LongTensor`):
                Encoded responses, shape [batch_size, response_length]
            model_input (`torch.LongTensor`):
                Concatenated queries and responses, shape [batch_size, query_length+response_length]

        Returns:
            train_stats (dict[str, `torch.Tensor`]):
                Dictionary of training statistics
        """
        logprobs, vpred, logits = self.compute_logits_vpred(model_input, query, response, rewards)

        loss_p, loss_v, train_stats = self.loss(old_logprobs, values, rewards, logits, vpred, logprobs)
        loss = loss_p + loss_v
        self.optimizer.zero_grad()
        self.accelerator.backward(loss)
        t = time.time()
        self.optimizer.step()
        train_stats["time/ppo/optimizer_step"] = torch.Tensor([time.time() - t]).to(self.accelerator.device)
        return train_stats

    def compute_rewards(self, scores: torch.FloatTensor, logprobs: torch.FloatTensor, ref_logprobs: torch.FloatTensor):
        """
        Compute per token rewards from scores and KL-penalty.

        Args:
            scores (`torch.FloatTensor`):
                Scores from the reward model, shape (`batch_size`)
            logprobs (`torch.FloatTensor`):
                Log probabilities of the model, shape (`batch_size`, `response_length`)
            ref_logprobs (`torch.FloatTensor`):
                Log probabilities of the reference model, shape (`batch_size`, `response_length`)
        """
        rewards, non_score_rewards = [], []
        for score, logprob, ref_logprob in zip(scores, logprobs, ref_logprobs):
            kl = logprob - ref_logprob
            non_score_reward = -self.kl_ctl.value * kl
            non_score_rewards.append(non_score_reward)
            reward = non_score_reward.clone()
            reward[-1] += score
            rewards.append(reward)
        return rewards, non_score_rewards

    def compute_logits_vpred(
        self,
        model_input,
        query: torch.LongTensor,
        response: torch.LongTensor,
        rewards,
    ):
        input_kwargs = {
            "input_ids": model_input,
        }

        if self.is_encoder_decoder:
            input_kwargs["input_ids"] = query
            input_kwargs["decoder_input_ids"] = response
            model_input = response

        logits, _, vpred = self.model(**input_kwargs)
        gen_len = rewards.shape[-1]

        if self.is_encoder_decoder:
            logprob = logprobs_from_logits(logits[:, :-1, :], model_input[:, 1:])
            start, end = 1, response.shape[-1] - 1
            vpred = vpred[:, start:end]
            logprob = logprob[:, start:end]
        else:
            logprob = logprobs_from_logits(logits[:, :-1, :], model_input[:, 1:])
            logprob, vpred = logprob[:, -gen_len:], vpred[:, -gen_len:]

        return logprob, vpred, logits

    def loss(
        self,
        old_logprobs: torch.FloatTensor,
        values: torch.FloatTensor,
        rewards: torch.FloatTensor,
        logits: torch.FloatTensor,
        vpred: torch.FloatTensor,
        logprob: torch.FloatTensor,
    ):
        """
        Calculate policy and value losses.

        Args:
            old_logprobs (`torch.FloatTensor`):
                Log probabilities of the model, shape (`batch_size`, `response_length`)
            values (`torch.FloatTensor`):
                Values of the value head, shape (`batch_size`, `hidden_dim`)
            rewards (`torch.FloatTensor`):
                Rewards from the reward model, shape (`batch_size`)
            logits (`torch.FloatTensor`):
                Logits of the model, shape (`batch_size`, `response_length`, `vocab_size`)
            v_pred (`torch.FloatTensor`):
                Values of the value head, shape (`batch_size`, `response_length`)
            logprobs (`torch.FloatTensor`):
                Log probabilities of the model, shape (`batch_size`, `response_length`)
        """
        lastgaelam = 0
        advantages_reversed = []
        gen_len = rewards.shape[-1]

        for t in reversed(range(gen_len)):
            nextvalues = values[:, t + 1] if t < gen_len - 1 else 0.0
            delta = rewards[:, t] + self.config.gamma * nextvalues - values[:, t]
            lastgaelam = delta + self.config.gamma * self.config.lam * lastgaelam
            advantages_reversed.append(lastgaelam)
        advantages = torch.stack(advantages_reversed[::-1]).transpose(0, 1)

        returns = advantages + values
        advantages = whiten(advantages)
        advantages = advantages.detach()

<<<<<<< HEAD
=======
        input_kwargs = {
            "input_ids": model_input,
        }

        if self.is_encoder_decoder:
            input_kwargs["input_ids"] = query
            input_kwargs["decoder_input_ids"] = response
            model_input = response

        logits, _, vpred = self.model(**input_kwargs)

        if self.is_encoder_decoder:
            logprob = logprobs_from_logits(logits[:, :-1, :], model_input[:, 1:])
            start, end = 1, response.shape[-1] - 1
            vpred = vpred[:, start:end]
            logprob = logprob[:, start:end]
        else:
            logprob = logprobs_from_logits(logits[:, :-1, :], model_input[:, 1:])
            logprob, vpred = logprob[:, -gen_len:], vpred[:, -gen_len:]

>>>>>>> 5caddf65
        vpredclipped = clip_by_value(vpred, values - self.config.cliprange_value, values + self.config.cliprange_value)

        vf_losses1 = (vpred - returns) ** 2
        vf_losses2 = (vpredclipped - returns) ** 2
        vf_loss = 0.5 * torch.mean(torch.max(vf_losses1, vf_losses2))
        vf_clipfrac = torch.mean(torch.gt(vf_losses2, vf_losses1).double())

        ratio = torch.exp(logprob - old_logprobs)
        pg_losses = -advantages * ratio
        pg_losses2 = -advantages * torch.clamp(ratio, 1.0 - self.config.cliprange, 1.0 + self.config.cliprange)

        pg_loss = torch.mean(torch.max(pg_losses, pg_losses2))
        pg_clipfrac = torch.mean(torch.gt(pg_losses2, pg_losses).double())

        loss = pg_loss + self.config.vf_coef * vf_loss

        entropy = torch.mean(entropy_from_logits(logits))
        approxkl = 0.5 * torch.mean((logprob - old_logprobs) ** 2)
        policykl = torch.mean(logprob - old_logprobs)
        return_mean, return_var = torch.mean(returns), torch.var(returns)
        value_mean, value_var = torch.mean(values), torch.var(values)

        stats = dict(
            loss=dict(policy=pg_loss, value=vf_loss, total=loss),
            policy=dict(
                entropy=entropy,
                approxkl=approxkl,
                policykl=policykl,
                clipfrac=pg_clipfrac,
                advantages=advantages,
                advantages_mean=torch.mean(advantages),
                ratio=ratio,
            ),
            returns=dict(mean=return_mean, var=return_var),
            val=dict(
                vpred=torch.mean(vpred),
                error=torch.mean((vpred - returns) ** 2),
                clipfrac=vf_clipfrac,
                mean=value_mean,
                var=value_var,
            ),
        )
        return pg_loss, self.config.vf_coef * vf_loss, flatten_dict(stats)

    def record_step_stats(self, kl_coef: float, **data):
        """
        Record training step statistics.


        Args:
            kl_coef (`float`):
                KL coefficient
            data (`dict`):
                Dictionary of training step data

        Returns:
            stats (`dict`):
                Dictionary of training step statistics
        """
        kl_list = [logprobs - ref_logprobs for logprobs, ref_logprobs in zip(data["logprobs"], data["ref_logprobs"])]
        mean_kl = torch.mean(torch.stack([torch.sum(kl) for kl in kl_list]))
        mean_entropy = torch.mean(torch.stack([torch.sum(-log_probs) for log_probs in data["logprobs"]]))
        mean_non_score_reward = torch.mean(
            torch.stack([torch.sum(non_score_reward) for non_score_reward in data["non_score_reward"]])
        )
        stats = {
            "objective/kl": mean_kl,
            "objective/kl_dist": kl_list,
            "objective/logprobs": data["logprobs"],
            "objective/ref_logprobs": data["ref_logprobs"],
            "objective/kl_coef": kl_coef,
            "objective/entropy": mean_entropy,
            "ppo/mean_non_score_reward": mean_non_score_reward,
        }

        for k, v in data["train_stats"].items():
            stats[f"ppo/{k}"] = torch.mean(v, axis=0)
        stats["ppo/val/var_explained"] = 1 - stats["ppo/val/error"] / stats["ppo/returns/var"]
        return stats

    def log_stats(
        self,
        stats: dict,
        batch: dict,
        rewards: List[torch.FloatTensor],
    ):
        """
        A function that logs all the training stats. Call it at the end of each epoch.

        Args:
            stats (dict[str, Any]):
                A dictionary of training stats.
            batch (dict[str, Any]):
                A dictionary of batch data, this contains the queries and responses.
            rewards (`List[torch.FloatTensor]`):
                A tensor of rewards.
        """
        # Log only if we are in the main process
        if self.accelerator.is_main_process:
            logs = {}

            # Log stats
            if not isinstance(rewards, torch.Tensor):
                rewards = torch.tensor(rewards).to(self.accelerator.device)

            if "query" not in batch.keys() and "response" not in batch.keys():
                # warn the user that the game logs will not be logged
                warnings.warn(
                    "The game logs will not be logged because the batch does not contain the keys 'query' and "
                    "'response'. "
                )
            elif self.config.log_with == "wandb":
                import wandb

                table_rows = [list(r) for r in zip(batch["query"], batch["response"], rewards.cpu().tolist())]
                logs.update({"game_log": wandb.Table(columns=["query", "response", "reward"], rows=table_rows)})
            # All reduce rewards if distributed
            if self.is_distributed:
                import torch.distributed as dist

                dist.barrier()

                dist.all_reduce(rewards, op=torch.distributed.ReduceOp.SUM)
                rewards /= self.accelerator.num_processes

            logs.update(stats)
            logs["env/reward_mean"] = torch.mean(rewards).cpu().numpy().item()
            logs["env/reward_std"] = torch.std(rewards).cpu().numpy().item()
            logs["env/reward_dist"] = rewards.cpu().numpy()

            if self.config.log_with == "tensorboard":
                # update the current step
                self.current_step += 1

            self.accelerator.log(logs, step=self.current_step if self.config.log_with == "tensorboard" else None)

        else:
            if self.is_distributed:
                import torch.distributed as dist

                if not isinstance(rewards, torch.Tensor):
                    rewards = torch.tensor(rewards).to(self.accelerator.device)

                dist.barrier()
                dist.all_reduce(rewards, op=torch.distributed.ReduceOp.SUM)

    def create_model_card(self, path: str, model_name: Optional[str] = "TRL Model") -> None:
        """Creates and saves a model card for a TRL model.

        Args:
            path (`str`): The path to save the model card to.
            model_name (`str`, *optional*): The name of the model, defaults to `TRL Model`.
        """
        if not os.path.exists(path):
            os.makedirs(path)

        user = whoami()["name"]
        model_card_content = MODEL_CARD_TEMPLATE.format(model_name=model_name, model_id=f"{user}/{path}")
        with open(os.path.join(path, "README.md"), "w", encoding="utf-8") as f:
            f.write(model_card_content)

    def _save_pretrained(self, save_directory: str) -> None:
        self.model.save_pretrained(save_directory)
        self.tokenizer.save_pretrained(save_directory)
        self.create_model_card(save_directory)<|MERGE_RESOLUTION|>--- conflicted
+++ resolved
@@ -733,29 +733,6 @@
         advantages = whiten(advantages)
         advantages = advantages.detach()
 
-<<<<<<< HEAD
-=======
-        input_kwargs = {
-            "input_ids": model_input,
-        }
-
-        if self.is_encoder_decoder:
-            input_kwargs["input_ids"] = query
-            input_kwargs["decoder_input_ids"] = response
-            model_input = response
-
-        logits, _, vpred = self.model(**input_kwargs)
-
-        if self.is_encoder_decoder:
-            logprob = logprobs_from_logits(logits[:, :-1, :], model_input[:, 1:])
-            start, end = 1, response.shape[-1] - 1
-            vpred = vpred[:, start:end]
-            logprob = logprob[:, start:end]
-        else:
-            logprob = logprobs_from_logits(logits[:, :-1, :], model_input[:, 1:])
-            logprob, vpred = logprob[:, -gen_len:], vpred[:, -gen_len:]
-
->>>>>>> 5caddf65
         vpredclipped = clip_by_value(vpred, values - self.config.cliprange_value, values + self.config.cliprange_value)
 
         vf_losses1 = (vpred - returns) ** 2
